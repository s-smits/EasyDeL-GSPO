--- conflicted
+++ resolved
@@ -5,18 +5,8 @@
   </component>
   <component name="ChangeListManager">
     <list default="true" id="08ad205b-709f-455b-86db-91293f595cd3" name="Changes" comment="">
-      <change afterPath="$PROJECT_DIR$/EasyDel/modules/opt/modelling_opt_flax.py" afterDir="false" />
-      <change beforePath="$PROJECT_DIR$/.idea/shelf/Uncommitted_changes_before_Update_at_24_06_23_10_21_[Changes]/shelved.patch" beforeDir="false" />
-      <change beforePath="$PROJECT_DIR$/.idea/shelf/Uncommitted_changes_before_Update_at_24_06_23_10_21__Changes_.xml" beforeDir="false" />
-      <change beforePath="$PROJECT_DIR$/.idea/shelf/Uncommitted_changes_before_Update_at_26_06_23_10_48_[Changes]/shelved.patch" beforeDir="false" />
-      <change beforePath="$PROJECT_DIR$/.idea/shelf/Uncommitted_changes_before_Update_at_26_06_23_10_48__Changes_.xml" beforeDir="false" />
       <change beforePath="$PROJECT_DIR$/.idea/workspace.xml" beforeDir="false" afterPath="$PROJECT_DIR$/.idea/workspace.xml" afterDir="false" />
-<<<<<<< HEAD
-=======
-      <change beforePath="$PROJECT_DIR$/EasyDel/__init__.py" beforeDir="false" afterPath="$PROJECT_DIR$/EasyDel/__init__.py" afterDir="false" />
-      <change beforePath="$PROJECT_DIR$/EasyDel/modules/__init__.py" beforeDir="false" afterPath="$PROJECT_DIR$/EasyDel/modules/__init__.py" afterDir="false" />
-      <change beforePath="$PROJECT_DIR$/EasyDel/modules/t5/__init__.py" beforeDir="false" afterPath="$PROJECT_DIR$/EasyDel/modules/t5/__init__.py" afterDir="false" />
->>>>>>> 05272d4b
+      <change beforePath="$PROJECT_DIR$/setup.py" beforeDir="false" afterPath="$PROJECT_DIR$/setup.py" afterDir="false" />
     </list>
     <option name="SHOW_DIALOG" value="false" />
     <option name="HIGHLIGHT_CONFLICTS" value="true" />
@@ -156,14 +146,6 @@
       <workItem from="1688027674287" duration="145000" />
       <workItem from="1688039965887" duration="10538000" />
       <workItem from="1688104174694" duration="9209000" />
-<<<<<<< HEAD
-      <workItem from="1688148148751" duration="352000" />
-      <workItem from="1688614796444" duration="1639000" />
-=======
-      <workItem from="1688203324311" duration="862000" />
-      <workItem from="1688211270145" duration="1428000" />
-      <workItem from="1688283947344" duration="621000" />
->>>>>>> 05272d4b
     </task>
     <servers />
   </component>
