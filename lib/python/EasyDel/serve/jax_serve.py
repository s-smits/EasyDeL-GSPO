--- conflicted
+++ resolved
@@ -11,12 +11,8 @@
 import transformers
 import uvicorn
 from fastapi import FastAPI
-<<<<<<< HEAD
-from fjutils import make_shard_and_gather_fns, match_partition_rules, with_sharding_constraint
-=======
 from fjformer import make_shard_and_gather_fns, match_partition_rules, with_sharding_constraint
 from typing import Tuple
->>>>>>> c8bd6599
 from ..smi import get_mem, initialise_tracking
 from jax import numpy as jnp
 from jax.experimental import mesh_utils
@@ -28,7 +24,7 @@
 from ..utils import RNG
 import multiprocessing as mp
 from ..utils import prefix_str
-from typing import Union,Sequence
+from typing import Union
 import chex
 from .utils import InstructRequest, ChatRequest, seafoam
 from jax.experimental.pjit import pjit
@@ -48,14 +44,13 @@
             top_p: float = 0.95,
             top_k: int = 50,
             logging: bool = True,
-            mesh_axes_names: Sequence[str] = ('dp', 'fsdp', 'mp'),
-            mesh_axes_shape: Sequence[int] = (1, -1, 1),
+            mesh_axes_names: Tuple[str] = ('dp', 'fsdp', 'mp'),
+            mesh_axes_shape: Tuple[int] = (1, -1, 1),
             dtype: str = 'fp16',
             stream_tokens_for_gradio: bool = True,
             use_prefix_tokenizer: bool = True,
             pre_compile: bool = True,
     ):
-        self.batch_size = batch_size
         self.host = host
         self.port = port
         self.contains_auto_format = contains_auto_format
